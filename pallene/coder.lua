--- conflicted
+++ resolved
@@ -1475,11 +1475,7 @@
     }))
 end
 
-<<<<<<< HEAD
 gen_cmd["ForNum"] = function(self, cmd, func)
-=======
-gen_cmd["For"] = function(self, cmd, func)
->>>>>>> 40b996b3
     local typ = func.vars[cmd.loop_var].typ
 
     local macro
